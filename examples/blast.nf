#!/usr/bin/env nextflow

params.db = "$HOME/tools/blast-db/pdb/pdb"
params.query = "$HOME/sample.fa"
params.chunkSize = 1

DB= file(params.db)
seq = channel()

inputFile = file(params.query)
inputFile.chunkFasta( params.chunkSize ) { seq << it }

process blast {
    input:
    file 'seq.fa' from seq

    output:
    file 'out' into blast_result

    """
    blastp -db $DB -query seq.fa -outfmt 6 > out
    """
}

<<<<<<< HEAD
blast_all = blast_result.toList()

process sort {
    input:
    file 'hits_*' using blast_all
=======
blast_all = blast_result.toSortedList()

process sort {
    input:
    file 'hits_*' from blast_all
>>>>>>> 81295f1d

    output:
    stdout result

    """
    sort hits_*
    """
}


result.subscribe { println it }<|MERGE_RESOLUTION|>--- conflicted
+++ resolved
@@ -22,19 +22,11 @@
     """
 }
 
-<<<<<<< HEAD
-blast_all = blast_result.toList()
-
-process sort {
-    input:
-    file 'hits_*' using blast_all
-=======
 blast_all = blast_result.toSortedList()
 
 process sort {
     input:
     file 'hits_*' from blast_all
->>>>>>> 81295f1d
 
     output:
     stdout result
