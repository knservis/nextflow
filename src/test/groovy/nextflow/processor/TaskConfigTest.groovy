--- conflicted
+++ resolved
@@ -388,7 +388,6 @@
 
     }
 
-<<<<<<< HEAD
     def testModules() {
 
         when:
@@ -417,28 +416,27 @@
         // TODO make it return a list as the getter
         config.module == 'b/2:c/3'
         config.getModule() == ['b/2','c/3']
-=======
+
+    }
+
     def testShell() {
 
         when:
         def config = new TaskConfig([:])
-        config.shell( value )
+        config.shell(value)
         then:
         config.shell == expect
         config.getShell() == expect
 
         where:
-        expect                      | value
-        ['/bin/bash','-ue']         | null
-        ['/bin/bash','-ue']         | []
-        ['/bin/bash','-ue']         | ''
-        ['bash']                    | 'bash'
-        ['bash']                    | ['bash']
-        ['bash', '-e']              | ['bash', '-e']
-        ['zsh','-x']                | ['zsh','-x']
-
->>>>>>> c076847a
-
+        expect               | value
+        ['/bin/bash', '-ue'] | null
+        ['/bin/bash', '-ue'] | []
+        ['/bin/bash', '-ue'] | ''
+        ['bash']             | 'bash'
+        ['bash']             | ['bash']
+        ['bash', '-e']       | ['bash', '-e']
+        ['zsh', '-x']        | ['zsh', '-x']
     }
 
 
