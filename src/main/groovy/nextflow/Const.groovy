/*
 * Copyright (c) 2013-2014, Centre for Genomic Regulation (CRG).
 * Copyright (c) 2013-2014, Paolo Di Tommaso and the respective authors.
 *
 *   This file is part of 'Nextflow'.
 *
 *   Nextflow is free software: you can redistribute it and/or modify
 *   it under the terms of the GNU General Public License as published by
 *   the Free Software Foundation, either version 3 of the License, or
 *   (at your option) any later version.
 *
 *   Nextflow is distributed in the hope that it will be useful,
 *   but WITHOUT ANY WARRANTY; without even the implied warranty of
 *   MERCHANTABILITY or FITNESS FOR A PARTICULAR PURPOSE.  See the
 *   GNU General Public License for more details.
 *
 *   You should have received a copy of the GNU General Public License
 *   along with Nextflow.  If not, see <http://www.gnu.org/licenses/>.
 */

package nextflow

import java.text.SimpleDateFormat

/**
 * Application main constants
 *
 * @author Paolo Di Tommaso <paolo.ditommaso@gmail.com>
 */
class Const {

    static final File APP_HOME_DIR

    static {

        APP_HOME_DIR = new File( System.getProperty("user.home"), ".${APP_NAME}" )
        if( !APP_HOME_DIR.exists() && !APP_HOME_DIR.mkdir() ) {
            throw new IllegalStateException("Cannot create path '${APP_HOME_DIR}' -- check file system access permission")
        }

    }

    /**
     * The application main package name
     */
    static final String MAIN_PACKAGE = Const.name.split('\\.')[0]

    /**
     * The application main name
     */
    static final String APP_NAME = MAIN_PACKAGE

    /**
     * The application version
     */
    static final String APP_VER = "0.7.2"

    /**
     * The app build time as linux/unix timestamp
     */
<<<<<<< HEAD
    static final long APP_TIMESTAMP = 1398973532928
=======
    static final long APP_TIMESTAMP = 1399286551224
>>>>>>> a1337340

    /**
     * The app build number
     */
<<<<<<< HEAD
    static final int APP_BUILDNUM = 1808
=======
    static final int APP_BUILDNUM = 1799
>>>>>>> a1337340

    /**
     * The date time formatter string
     */
    static final DATETIME_FORMAT = 'dd-MM-yyyy HH:mm'

    /**
     * The app build time string relative to UTC timezone
     */
    static final String APP_TIMESTAMP_UTC = {

        def tz = TimeZone.getTimeZone('UTC')
        def fmt = new SimpleDateFormat(DATETIME_FORMAT)
        fmt.setTimeZone(tz)
        fmt.format(new Date(APP_TIMESTAMP)) + ' ' + tz.getDisplayName( true, TimeZone.SHORT )

    } ()


    /**
     * The app build time string relative to local timezone
     */
    static final String APP_TIMESTAMP_LOCAL = {

        def tz = TimeZone.getDefault()
        def fmt = new SimpleDateFormat(DATETIME_FORMAT)
        fmt.setTimeZone(tz)
        fmt.format(new Date(APP_TIMESTAMP)) + ' ' + tz.getDisplayName( true, TimeZone.SHORT )

    } ()

    private static String deltaLocal() {
        def utc = APP_TIMESTAMP_UTC.split(' ')
        def loc = APP_TIMESTAMP_LOCAL.split(' ')

        if( APP_TIMESTAMP_UTC == APP_TIMESTAMP_LOCAL ) {
            return ''
        }

        def result = utc[0] == loc[0] ? loc[1,-1].join(' ') : loc.join(' ')
        return "($result)"
    }

    /*
     * The application 'logo'
     */

    static final String LOGO =

"""
      N E X T F L O W
      Version ${APP_VER} build ${APP_BUILDNUM}
      last modified ${APP_TIMESTAMP_UTC} ${deltaLocal()}
      http://nextflow.io
"""

}<|MERGE_RESOLUTION|>--- conflicted
+++ resolved
@@ -58,20 +58,12 @@
     /**
      * The app build time as linux/unix timestamp
      */
-<<<<<<< HEAD
-    static final long APP_TIMESTAMP = 1398973532928
-=======
     static final long APP_TIMESTAMP = 1399286551224
->>>>>>> a1337340
 
     /**
      * The app build number
      */
-<<<<<<< HEAD
     static final int APP_BUILDNUM = 1808
-=======
-    static final int APP_BUILDNUM = 1799
->>>>>>> a1337340
 
     /**
      * The date time formatter string
